use gloo_utils::format::JsValueSerdeExt;
use log::debug;
use noirc_driver::{CompileOptions, Driver};
use noirc_frontend::graph::{CrateName, CrateType};
use serde::{Deserialize, Serialize};
use std::path::PathBuf;
use wasm_bindgen::prelude::*;

#[derive(Debug, Serialize, Deserialize)]
pub struct WASMCompileOptions {
    #[serde(default = "default_entry_point")]
    entry_point: String,

    #[serde(default = "default_circuit_name")]
    circuit_name: String,

    // Compile each contract function used within the program
    #[serde(default = "bool::default")]
    contracts: bool,

    #[serde(default)]
    compile_options: CompileOptions,

    #[serde(default)]
    optional_dependencies_set: Vec<String>,

    #[serde(default = "default_log_level")]
    log_level: String,
}

fn default_log_level() -> String {
    String::from("info")
}

fn default_circuit_name() -> String {
    String::from("contract")
}

fn default_entry_point() -> String {
    String::from("main.nr")
}

impl Default for WASMCompileOptions {
    fn default() -> Self {
        Self {
            entry_point: default_entry_point(),
            circuit_name: default_circuit_name(),
            log_level: default_log_level(),
            contracts: false,
            compile_options: CompileOptions::default(),
            optional_dependencies_set: vec![],
        }
    }
}

fn add_noir_lib(driver: &mut Driver, crate_name: &str) {
    let path_to_lib = PathBuf::from(&crate_name).join("lib.nr");
    let library_crate = driver.create_non_local_crate(path_to_lib, CrateType::Library);

    driver.propagate_dep(library_crate, &CrateName::new(crate_name).unwrap());
}

#[wasm_bindgen]
pub fn compile(args: JsValue) -> JsValue {
    console_error_panic_hook::set_once();

    let options: WASMCompileOptions = if args.is_undefined() || args.is_null() {
        debug!("Initializing compiler with default values.");
        WASMCompileOptions::default()
    } else {
        JsValueSerdeExt::into_serde(&args).expect("Could not deserialize compile arguments")
    };

    debug!("Compiler configuration {:?}", &options);

<<<<<<< HEAD
    let mut driver = noirc_driver::Driver::new();
=======
    // For now we default to plonk width = 3, though we can add it as a parameter
    let language = acvm::Language::PLONKCSat { width: 3 };
    let mut driver = noirc_driver::Driver::new(
        &language,
        #[allow(deprecated)]
        Box::new(acvm::pwg::default_is_opcode_supported(language.clone())),
    );
>>>>>>> 1d1e4244

    let path = PathBuf::from(&options.entry_point);
    driver.create_local_crate(path, CrateType::Binary);

    for dependency in options.optional_dependencies_set {
        add_noir_lib(&mut driver, dependency.as_str());
    }

    // We are always adding std lib implicitly. It comes bundled with binary.
    add_noir_lib(&mut driver, "std");

    driver.check_crate(false).expect("Crate check failed");

    if options.contracts {
        let compiled_contracts = driver
            .compile_contracts(&options.compile_options)
            .expect("Contract compilation failed")
            .0;

        // TODO: optimize circuits
        <JsValue as JsValueSerdeExt>::from_serde(&compiled_contracts).unwrap()
    } else {
        let main = driver.main_function().expect("Could not find main function!");
        let compiled_program =
            driver.compile_no_check(&options.compile_options, main).expect("Compilation failed");

        // TODO: optimize circuit
        <JsValue as JsValueSerdeExt>::from_serde(&compiled_program).unwrap()
    }
}<|MERGE_RESOLUTION|>--- conflicted
+++ resolved
@@ -73,17 +73,7 @@
 
     debug!("Compiler configuration {:?}", &options);
 
-<<<<<<< HEAD
     let mut driver = noirc_driver::Driver::new();
-=======
-    // For now we default to plonk width = 3, though we can add it as a parameter
-    let language = acvm::Language::PLONKCSat { width: 3 };
-    let mut driver = noirc_driver::Driver::new(
-        &language,
-        #[allow(deprecated)]
-        Box::new(acvm::pwg::default_is_opcode_supported(language.clone())),
-    );
->>>>>>> 1d1e4244
 
     let path = PathBuf::from(&options.entry_point);
     driver.create_local_crate(path, CrateType::Binary);
