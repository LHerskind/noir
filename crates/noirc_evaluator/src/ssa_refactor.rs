//! SSA stands for Single Static Assignment
//! The IR presented in this module will already
//! be in SSA form and will be used to apply
//! conventional optimizations like Common Subexpression
//! elimination and constant folding.
//!
//! This module heavily borrows from Cranelift
#![allow(dead_code)]

<<<<<<< HEAD
use crate::errors::{RuntimeError, RuntimeErrorKind};
use acvm::acir::circuit::Circuit;
=======
use crate::errors::RuntimeError;
use acvm::{
    acir::circuit::{Circuit, Opcode as AcirOpcode, PublicInputs},
    Language,
};
>>>>>>> 1d1e4244
use noirc_abi::Abi;

use noirc_frontend::monomorphization::ast::Program;

use self::{abi_gen::gen_abi, acir_gen::GeneratedAcir, ssa_gen::Ssa};

mod abi_gen;
mod acir_gen;
pub mod ir;
mod opt;
mod ssa_builder;
pub mod ssa_gen;

/// Optimize the given program by converting it into SSA
/// form and performing optimizations there. When finished,
/// convert the final SSA into ACIR and return it.
pub(crate) fn optimize_into_acir(
    program: Program,
    allow_log_ops: bool,
    print_ssa_passes: bool,
) -> GeneratedAcir {
    let abi_distinctness = program.return_distinctness;
    let ssa = ssa_gen::generate_ssa(program).print(print_ssa_passes, "Initial SSA:");
    let brillig = ssa.to_brillig();
    ssa.inline_functions()
        .print(print_ssa_passes, "After Inlining:")
        .unroll_loops()
        .print(print_ssa_passes, "After Unrolling:")
        .simplify_cfg()
        .print(print_ssa_passes, "After Simplifying:")
        .flatten_cfg()
        .print(print_ssa_passes, "After Flattening:")
        .mem2reg()
        .print(print_ssa_passes, "After Mem2Reg:")
        .fold_constants()
        .print(print_ssa_passes, "After Constant Folding:")
        .dead_instruction_elimination()
        .print(print_ssa_passes, "After Dead Instruction Elimination:")
        .into_acir(brillig, abi_distinctness, allow_log_ops)
}

/// Compiles the Program into ACIR and applies optimizations to the arithmetic gates
/// This is analogous to `ssa:create_circuit` and this method is called when one wants
/// to use the new ssa module to process Noir code.
pub fn experimental_create_circuit(
<<<<<<< HEAD
    _program: Program,
    _enable_logging: bool,
    _show_output: bool,
=======
    program: Program,
    np_language: Language,
    is_opcode_supported: &impl Fn(&AcirOpcode) -> bool,
    enable_logging: bool,
    show_output: bool,
>>>>>>> 1d1e4244
) -> Result<(Circuit, Abi), RuntimeError> {
    let func_sig = program.main_function_signature.clone();
    let GeneratedAcir { current_witness_index, opcodes, return_witnesses } =
        optimize_into_acir(program, show_output, enable_logging);

    let abi = gen_abi(func_sig, return_witnesses.clone());
    let public_abi = abi.clone().public_abi();

    let public_parameters =
        PublicInputs(public_abi.param_witnesses.values().flatten().copied().collect());
    let return_values = PublicInputs(return_witnesses.into_iter().collect());

    // This region of code will optimize the ACIR bytecode for a particular backend
    // it will be removed in the near future and we will subsequently only return the
    // unoptimized backend-agnostic bytecode here
    let optimized_circuit = {
        use crate::errors::RuntimeErrorKind;
        use acvm::compiler::CircuitSimplifier;

        let abi_len = abi.field_count();

        let simplifier = CircuitSimplifier::new(abi_len);
        acvm::compiler::compile(
            Circuit { current_witness_index, opcodes, public_parameters, return_values },
            np_language,
            is_opcode_supported,
            &simplifier,
        )
        .map_err(|_| RuntimeErrorKind::Spanless(String::from("produced an acvm compile error")))?
    };

    Ok((optimized_circuit, abi))
}

impl Ssa {
    fn print(self, print_ssa_passes: bool, msg: &str) -> Ssa {
        if print_ssa_passes {
            println!("{msg}\n{self}");
        }
        self
    }
}<|MERGE_RESOLUTION|>--- conflicted
+++ resolved
@@ -7,16 +7,8 @@
 //! This module heavily borrows from Cranelift
 #![allow(dead_code)]
 
-<<<<<<< HEAD
-use crate::errors::{RuntimeError, RuntimeErrorKind};
-use acvm::acir::circuit::Circuit;
-=======
 use crate::errors::RuntimeError;
-use acvm::{
-    acir::circuit::{Circuit, Opcode as AcirOpcode, PublicInputs},
-    Language,
-};
->>>>>>> 1d1e4244
+use acvm::acir::circuit::{Circuit, PublicInputs};
 use noirc_abi::Abi;
 
 use noirc_frontend::monomorphization::ast::Program;
@@ -62,17 +54,9 @@
 /// This is analogous to `ssa:create_circuit` and this method is called when one wants
 /// to use the new ssa module to process Noir code.
 pub fn experimental_create_circuit(
-<<<<<<< HEAD
-    _program: Program,
-    _enable_logging: bool,
-    _show_output: bool,
-=======
     program: Program,
-    np_language: Language,
-    is_opcode_supported: &impl Fn(&AcirOpcode) -> bool,
     enable_logging: bool,
     show_output: bool,
->>>>>>> 1d1e4244
 ) -> Result<(Circuit, Abi), RuntimeError> {
     let func_sig = program.main_function_signature.clone();
     let GeneratedAcir { current_witness_index, opcodes, return_witnesses } =
@@ -88,23 +72,9 @@
     // This region of code will optimize the ACIR bytecode for a particular backend
     // it will be removed in the near future and we will subsequently only return the
     // unoptimized backend-agnostic bytecode here
-    let optimized_circuit = {
-        use crate::errors::RuntimeErrorKind;
-        use acvm::compiler::CircuitSimplifier;
+    let circuit = Circuit { current_witness_index, opcodes, public_parameters, return_values };
 
-        let abi_len = abi.field_count();
-
-        let simplifier = CircuitSimplifier::new(abi_len);
-        acvm::compiler::compile(
-            Circuit { current_witness_index, opcodes, public_parameters, return_values },
-            np_language,
-            is_opcode_supported,
-            &simplifier,
-        )
-        .map_err(|_| RuntimeErrorKind::Spanless(String::from("produced an acvm compile error")))?
-    };
-
-    Ok((optimized_circuit, abi))
+    Ok((circuit, abi))
 }
 
 impl Ssa {
