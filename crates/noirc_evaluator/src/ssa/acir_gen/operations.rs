pub(super) mod binary;
mod bitwise;
mod cmp;

<<<<<<< HEAD
pub mod condition;
pub mod constrain;
pub mod intrinsics;
pub mod load;
pub mod not;
pub mod r#return;
pub mod sort;
pub mod store;
pub mod truncate;
=======
pub(super) mod condition;
pub(super) mod constrain;
pub(super) mod intrinsics;
pub(super) mod load;
pub(super) mod not;
pub(super) mod r#return;
mod sort;
pub(super) mod store;
pub(super) mod truncate;
>>>>>>> 5d627a74
<|MERGE_RESOLUTION|>--- conflicted
+++ resolved
@@ -2,24 +2,12 @@
 mod bitwise;
 mod cmp;
 
-<<<<<<< HEAD
-pub mod condition;
-pub mod constrain;
-pub mod intrinsics;
-pub mod load;
-pub mod not;
-pub mod r#return;
-pub mod sort;
-pub mod store;
-pub mod truncate;
-=======
 pub(super) mod condition;
 pub(super) mod constrain;
 pub(super) mod intrinsics;
 pub(super) mod load;
 pub(super) mod not;
 pub(super) mod r#return;
-mod sort;
+pub(crate) mod sort;
 pub(super) mod store;
-pub(super) mod truncate;
->>>>>>> 5d627a74
+pub(super) mod truncate;