--- conflicted
+++ resolved
@@ -17,11 +17,7 @@
     FieldElement,
 };
 use iter_extended::vecmap;
-<<<<<<< HEAD
-
-=======
 use std::collections::HashMap;
->>>>>>> 2e330e09
 use std::{borrow::Cow, hash::Hash};
 
 #[derive(Clone, Debug, PartialEq, Eq, Hash)]
@@ -817,7 +813,7 @@
     ) -> Result<Vec<AcirVar>, AcirGenError> {
         let len = inputs.len();
         // Convert the inputs into expressions
-        let inputs_expr = vecmap(inputs, |input| self.vars[input].to_expression().into_owned());
+        let inputs_expr = vecmap(inputs, |input| self.vars[&input].to_expression().into_owned());
         // Generate output witnesses
         let outputs_witness = vecmap(0..len, |_| self.acir_ir.next_witness_index());
         let output_expr =
