--- conflicted
+++ resolved
@@ -15,11 +15,6 @@
 use acvm::{
     acir::circuit::{opcodes::Opcode as AcirOpcode, Circuit, PublicInputs},
     acir::native_types::{Expression, Witness},
-<<<<<<< HEAD
-=======
-    compiler::CircuitSimplifier,
-    Language,
->>>>>>> 1d1e4244
 };
 use errors::{RuntimeError, RuntimeErrorKind};
 use iter_extended::vecmap;
