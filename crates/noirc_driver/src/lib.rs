#![forbid(unsafe_code)]
#![warn(unused_crate_dependencies, unused_extern_crates)]
#![warn(unreachable_pub)]
#![warn(clippy::semicolon_if_nothing_returned)]

use acvm::acir::circuit::Opcode;
use acvm::compiler::CircuitSimplifier;
use acvm::Language;
use clap::Args;
use fm::{FileId, FileManager, FileType};
use noirc_abi::FunctionSignature;
use noirc_errors::{CustomDiagnostic, FileDiagnostic};
use noirc_evaluator::{create_circuit, ssa_refactor::experimental_create_circuit};
use noirc_frontend::graph::{CrateId, CrateName, CrateType, LOCAL_CRATE};
use noirc_frontend::hir::def_map::{Contract, CrateDefMap};
use noirc_frontend::hir::Context;
use noirc_frontend::hir_def::function::FuncMeta;
use noirc_frontend::monomorphization::monomorphize;
use noirc_frontend::node_interner::FuncId;
use serde::{Deserialize, Serialize};
use std::path::{Path, PathBuf};

mod contract;
mod program;

pub use contract::{CompiledContract, ContractFunction, ContractFunctionType};
pub use program::CompiledProgram;

#[derive(Default)]
pub struct Driver {
<<<<<<< HEAD
    pub context: Context,
    language: Language,
    is_opcode_supported: Box<dyn Fn(&Opcode) -> bool>,
=======
    context: Context,
>>>>>>> 66865d64
}

#[derive(Args, Clone, Debug, Serialize, Deserialize)]
pub struct CompileOptions {
    /// Emit debug information for the intermediate SSA IR
    #[arg(short, long)]
    pub show_ssa: bool,

    /// Display the ACIR for compiled circuit
    #[arg(long)]
    pub print_acir: bool,

    /// Treat all warnings as errors
    #[arg(short, long)]
    pub deny_warnings: bool,

    /// Display output of `println` statements
    #[arg(long)]
    pub show_output: bool,

    /// Compile and optimize using the new experimental SSA pass
    #[arg(long)]
    pub experimental_ssa: bool,
}

impl Default for CompileOptions {
    fn default() -> Self {
        Self {
            show_ssa: false,
            print_acir: false,
            deny_warnings: false,
            show_output: true,
            experimental_ssa: false,
        }
    }
}

/// Helper type used to signify where only warnings are expected in file diagnostics
pub type Warnings = Vec<FileDiagnostic>;

/// Helper type used to signify where errors or warnings are expected in file diagnostics
pub type ErrorsAndWarnings = Vec<FileDiagnostic>;

impl Driver {
    pub fn new() -> Self {
        Self::default()
    }

    // TODO(#1599): Move control of the FileManager into nargo
    pub fn file_manager(&self) -> &FileManager {
        &self.context.file_manager
    }

    // This is here for backwards compatibility
    // with the restricted version which only uses one file
    pub fn compile_file(
        root_file: PathBuf,
        np_language: Language,
        is_opcode_supported: &impl Fn(&Opcode) -> bool,
    ) -> Result<(CompiledProgram, Warnings), ErrorsAndWarnings> {
        let mut driver = Driver::new();
        driver.create_local_crate(root_file, CrateType::Binary);
        driver.compile_main(np_language, is_opcode_supported, &CompileOptions::default())
    }

    /// Adds the File with the local crate root to the file system
    /// and adds the local crate to the graph
    /// XXX: This may pose a problem with workspaces, where you can change the local crate and where
    /// we have multiple binaries in one workspace
    /// A Fix would be for the driver instance to store the local crate id.
    // Granted that this is the only place which relies on the local crate being first
    pub fn create_local_crate<P: AsRef<Path>>(
        &mut self,
        root_file: P,
        crate_type: CrateType,
    ) -> CrateId {
        let dir_path = root_file.as_ref().to_path_buf();
        let root_file_id = self.context.file_manager.add_file(&dir_path, FileType::Root).unwrap();

        let crate_id = self.context.crate_graph.add_crate_root(crate_type, root_file_id);

        assert!(crate_id == LOCAL_CRATE);

        LOCAL_CRATE
    }

    /// Creates a Non Local Crate. A Non Local Crate is any crate which is the not the crate that
    /// the compiler is compiling.
    pub fn create_non_local_crate<P: AsRef<Path>>(
        &mut self,
        root_file: P,
        crate_type: CrateType,
    ) -> CrateId {
        let dir_path = root_file.as_ref().to_path_buf();
        let root_file_id = self.context.file_manager.add_file(&dir_path, FileType::Root).unwrap();

        // The first crate is always the local crate
        assert!(self.context.crate_graph.number_of_crates() != 0);

        // You can add any crate type to the crate graph
        // but you cannot depend on Binaries
        self.context.crate_graph.add_crate_root(crate_type, root_file_id)
    }

    /// Adds a edge in the crate graph for two crates
    pub fn add_dep(&mut self, this_crate: CrateId, depends_on: CrateId, crate_name: &str) {
        let crate_name = CrateName::new(crate_name)
            .expect("crate name contains blacklisted characters, please remove");

        // Cannot depend on a binary
        if self.context.crate_graph.crate_type(depends_on) == CrateType::Binary {
            panic!("crates cannot depend on binaries. {crate_name:?} is a binary crate")
        }

        self.context
            .crate_graph
            .add_dep(this_crate, crate_name, depends_on)
            .expect("cyclic dependency triggered");
    }

    /// Propagates a given dependency to every other crate.
    pub fn propagate_dep(&mut self, dep_to_propagate: CrateId, dep_to_propagate_name: &CrateName) {
        let crate_ids: Vec<_> = self
            .context
            .crate_graph
            .iter_keys()
            .filter(|crate_id| *crate_id != dep_to_propagate)
            .collect();

        for crate_id in crate_ids {
            self.context
                .crate_graph
                .add_dep(crate_id, dep_to_propagate_name.clone(), dep_to_propagate)
                .expect("ice: cyclic error triggered with std library");
        }
    }

    /// Run the lexing, parsing, name resolution, and type checking passes.
    ///
    /// This returns a (possibly empty) vector of any warnings found on success.
    /// On error, this returns a non-empty vector of warnings and error messages, with at least one error.
    pub fn check_crate(
        &mut self,
        deny_warnings: bool,
        enable_slices: bool,
    ) -> Result<Warnings, ErrorsAndWarnings> {
        // Add the stdlib before we check the crate
        // TODO: This should actually be done when constructing the driver and then propagated to each dependency when added;
        // however, the `create_non_local_crate` panics if you add the stdlib as the first crate in the graph and other
        // parts of the code expect the `0` FileID to be the crate root. See also #1681
        let std_crate_name = "std";
        let path_to_std_lib_file = PathBuf::from(std_crate_name).join("lib.nr");
        let std_crate = self.create_non_local_crate(path_to_std_lib_file, CrateType::Library);
        self.propagate_dep(std_crate, &CrateName::new(std_crate_name).unwrap());

        let mut errors = vec![];

        self.context.def_interner.enable_slices = enable_slices;

        CrateDefMap::collect_defs(LOCAL_CRATE, &mut self.context, &mut errors);

        if Self::has_errors(&errors, deny_warnings) {
            Err(errors)
        } else {
            Ok(errors)
        }
    }

    pub fn compute_function_signature(&self) -> Option<FunctionSignature> {
        let local_crate = self.context.def_map(LOCAL_CRATE).unwrap();

        let main_function = local_crate.main_function()?;

        let func_meta = self.context.def_interner.function_meta(&main_function);

        Some(func_meta.into_function_signature(&self.context.def_interner))
    }

    /// Run the frontend to check the crate for errors then compile the main function if there were none
    ///
    /// On success this returns the compiled program alongside any warnings that were found.
    /// On error this returns the non-empty list of warnings and errors.
    pub fn compile_main(
        &mut self,
        np_language: Language,
        is_opcode_supported: &impl Fn(&Opcode) -> bool,
        options: &CompileOptions,
    ) -> Result<(CompiledProgram, Warnings), ErrorsAndWarnings> {
        let warnings = self.check_crate(options.deny_warnings, options.experimental_ssa)?;

        let main = match self.main_function() {
            Some(m) => m,
            None => {
                let err = FileDiagnostic {
                    file_id: FileId::default(),
                    diagnostic: CustomDiagnostic::from_message("cannot compile crate into a program as the local crate is not a binary. For libraries, please use the check command")
                };
                return Err(vec![err]);
            }
        };

        let compiled_program =
            self.compile_no_check(options, main, np_language, is_opcode_supported)?;

        if options.print_acir {
            println!("Compiled ACIR for main:");
            println!("{}", compiled_program.circuit);
        }

        Ok((compiled_program, warnings))
    }

    /// Run the frontend to check the crate for errors then compile all contracts if there were none
    pub fn compile_contracts(
        &mut self,
        np_language: Language,
        is_opcode_supported: &impl Fn(&Opcode) -> bool,
        options: &CompileOptions,
    ) -> Result<(Vec<CompiledContract>, Warnings), ErrorsAndWarnings> {
        let warnings = self.check_crate(options.deny_warnings, options.experimental_ssa)?;

        let contracts = self.get_all_contracts();
        let mut compiled_contracts = vec![];
        let mut errors = warnings;

        for contract in contracts {
            match self.compile_contract(
                contract,
                // TODO: Remove clone when it implements Copy
                np_language.clone(),
                is_opcode_supported,
                options,
            ) {
                Ok(contract) => compiled_contracts.push(contract),
                Err(mut more_errors) => errors.append(&mut more_errors),
            }
        }

        if Self::has_errors(&errors, options.deny_warnings) {
            Err(errors)
        } else {
            if options.print_acir {
                for compiled_contract in &compiled_contracts {
                    for contract_function in &compiled_contract.functions {
                        println!(
                            "Compiled ACIR for {}::{}:",
                            compiled_contract.name, contract_function.name
                        );
                        println!("{}", contract_function.bytecode);
                    }
                }
            }
            // errors here is either empty or contains only warnings
            Ok((compiled_contracts, errors))
        }
    }

    /// True if there are (non-warning) errors present and we should halt compilation
    fn has_errors(errors: &[FileDiagnostic], deny_warnings: bool) -> bool {
        if deny_warnings {
            !errors.is_empty()
        } else {
            errors.iter().any(|error| error.diagnostic.is_error())
        }
    }

    /// Compile all of the functions associated with a Noir contract.
    fn compile_contract(
        &self,
        contract: Contract,
        np_language: Language,
        is_opcode_supported: &impl Fn(&Opcode) -> bool,
        options: &CompileOptions,
    ) -> Result<CompiledContract, Vec<FileDiagnostic>> {
        let mut functions = Vec::new();
        let mut errs = Vec::new();
        for function_id in &contract.functions {
            let name = self.function_name(*function_id).to_owned();
            let function = match self.compile_no_check(
                options,
                *function_id,
                // TODO: Remove clone when it implements Copy
                np_language.clone(),
                is_opcode_supported,
            ) {
                Ok(function) => function,
                Err(err) => {
                    errs.push(err);
                    continue;
                }
            };
            let func_meta = self.context.def_interner.function_meta(function_id);
            let func_type = func_meta
                .contract_function_type
                .expect("Expected contract function to have a contract visibility");

            let function_type = ContractFunctionType::new(func_type, func_meta.is_unconstrained);

            functions.push(ContractFunction {
                name,
                function_type,
                abi: function.abi,
                bytecode: function.circuit,
            });
        }

        if errs.is_empty() {
            Ok(CompiledContract { name: contract.name, functions })
        } else {
            Err(errs)
        }
    }

    /// Returns the FuncId of the 'main' function.
    /// - Expects check_crate to be called beforehand
    /// - Panics if no main function is found
    pub fn main_function(&self) -> Option<FuncId> {
        // Find the local crate, one should always be present
        let local_crate = self.context.def_map(LOCAL_CRATE).unwrap();

        // Check the crate type
        // We don't panic here to allow users to `evaluate` libraries which will do nothing
        if self.context.crate_graph[LOCAL_CRATE].crate_type != CrateType::Binary {
            None
        } else {
            // All Binaries should have a main function
            local_crate.main_function()
        }
    }

    /// Compile the current crate. Assumes self.check_crate is called beforehand!
    ///
    /// This function also assumes all errors in experimental_create_circuit and create_circuit
    /// are not warnings.
    #[allow(deprecated)]
    pub fn compile_no_check(
        &self,
        options: &CompileOptions,
        main_function: FuncId,
        np_language: Language,
        is_opcode_supported: &impl Fn(&Opcode) -> bool,
    ) -> Result<CompiledProgram, FileDiagnostic> {
        let program = monomorphize(main_function, &self.context.def_interner);

        let (circuit, abi) = if options.experimental_ssa {
            experimental_create_circuit(program, options.show_ssa, options.show_output)?
        } else {
            create_circuit(program, options.show_ssa, options.show_output)?
        };

        let abi_len = abi.field_count();

        let simplifier = CircuitSimplifier::new(abi_len);
        let optimized_circuit =
            acvm::compiler::compile(circuit, np_language, is_opcode_supported, &simplifier)
                .map_err(|_| FileDiagnostic {
                    file_id: FileId::dummy(),
                    diagnostic: CustomDiagnostic::from_message("produced an acvm compile error"),
                })?;

        Ok(CompiledProgram { circuit: optimized_circuit, abi })
    }

    /// Returns a list of all functions in the current crate marked with #[test]
    /// whose names contain the given pattern string. An empty pattern string
    /// will return all functions marked with #[test].
    pub fn get_all_test_functions_in_crate_matching(&self, pattern: &str) -> Vec<FuncId> {
        let interner = &self.context.def_interner;
        self.context
            .def_map(LOCAL_CRATE)
            .expect("The local crate should be analyzed already")
            .get_all_test_functions(interner)
            .filter_map(|id| interner.function_name(&id).contains(pattern).then_some(id))
            .collect()
    }

    /// Return a Vec of all `contract` declarations in the source code and the functions they contain
    pub fn get_all_contracts(&self) -> Vec<Contract> {
        self.context
            .def_map(LOCAL_CRATE)
            .expect("The local crate should be analyzed already")
            .get_all_contracts()
    }

    pub fn function_name(&self, id: FuncId) -> &str {
        self.context.def_interner.function_name(&id)
    }

    pub fn function_meta(&self, func_id: &FuncId) -> FuncMeta {
        self.context.def_interner.function_meta(func_id)
    }
}<|MERGE_RESOLUTION|>--- conflicted
+++ resolved
@@ -28,13 +28,7 @@
 
 #[derive(Default)]
 pub struct Driver {
-<<<<<<< HEAD
     pub context: Context,
-    language: Language,
-    is_opcode_supported: Box<dyn Fn(&Opcode) -> bool>,
-=======
-    context: Context,
->>>>>>> 66865d64
 }
 
 #[derive(Args, Clone, Debug, Serialize, Deserialize)]
