--- conflicted
+++ resolved
@@ -184,14 +184,11 @@
         let path_to_std_lib_file = PathBuf::from(std_crate_name).join("lib.nr");
         let std_crate = self.create_non_local_crate(path_to_std_lib_file, CrateType::Library);
         self.propagate_dep(std_crate, &CrateName::new(std_crate_name).unwrap());
-<<<<<<< HEAD
         let aztec_crate = self.create_non_local_crate(
             "/Users/adomurad/sources/aztec3-packages/yarn-project/noir-contracts/src/contracts/noir-aztec3/src/lib.nr",
             CrateType::Library,
         );
         self.propagate_dep(aztec_crate, &CrateName::new("aztec3").unwrap());
-=======
->>>>>>> cb607f57
 
         let mut errors = vec![];
         CrateDefMap::collect_defs(LOCAL_CRATE, &mut self.context, &mut errors);
