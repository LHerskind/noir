--- conflicted
+++ resolved
@@ -81,17 +81,10 @@
 
     // This is here for backwards compatibility
     // with the restricted version which only uses one file
-<<<<<<< HEAD
-    pub fn compile_file(root_file: PathBuf) -> Result<CompiledProgram, ReportedError> {
-        let mut driver = Driver::new();
-=======
     pub fn compile_file(
         root_file: PathBuf,
-        language: &Language,
-        is_opcode_supported: Box<dyn Fn(&Opcode) -> bool>,
     ) -> Result<(CompiledProgram, Warnings), ErrorsAndWarnings> {
-        let mut driver = Driver::new(language, is_opcode_supported);
->>>>>>> 1d1e4244
+        let mut driver = Driver::new();
         driver.create_local_crate(root_file, CrateType::Binary);
         driver.compile_main(&CompileOptions::default())
     }
@@ -378,18 +371,8 @@
     pub fn function_name(&self, id: FuncId) -> &str {
         self.context.def_interner.function_name(&id)
     }
-<<<<<<< HEAD
-=======
 
     pub fn function_meta(&self, func_id: &FuncId) -> FuncMeta {
         self.context.def_interner.function_meta(func_id)
     }
-}
-
-impl Default for Driver {
-    fn default() -> Self {
-        #[allow(deprecated)]
-        Self::new(&Language::R1CS, Box::new(acvm::pwg::default_is_opcode_supported(Language::R1CS)))
-    }
->>>>>>> 1d1e4244
 }