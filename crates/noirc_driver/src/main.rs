use acvm::Language;
use noirc_driver::{CompileOptions, Driver};
use noirc_frontend::graph::{CrateType, LOCAL_CRATE};
fn main() {
    const EXTERNAL_DIR: &str = "dep_b/lib.nr";
    const EXTERNAL_DIR2: &str = "dep_a/lib.nr";
    const ROOT_DIR_MAIN: &str = "example_real_project/main.nr";

<<<<<<< HEAD
    let mut driver = Driver::new(
        Language::R1CS,
        #[allow(deprecated)]
        Box::new(acvm::pwg::default_is_opcode_supported(Language::R1CS)),
    );
=======
    let mut driver = Driver::new();
>>>>>>> 66865d64

    // Add local crate to dep graph
    driver.create_local_crate(ROOT_DIR_MAIN, CrateType::Binary);

    // Add libraries into Driver
    let crate_id1 = driver.create_non_local_crate(EXTERNAL_DIR2, CrateType::Library);
    let crate_id2 = driver.create_non_local_crate(EXTERNAL_DIR, CrateType::Library);

    // Add dependencies as package
    driver.add_dep(LOCAL_CRATE, crate_id1, "coo4");
    driver.add_dep(LOCAL_CRATE, crate_id2, "coo3");

    driver
        .compile_main(
            Language::R1CS,
            #[allow(deprecated)]
            &acvm::pwg::default_is_opcode_supported(Language::R1CS),
            &CompileOptions::default(),
        )
        .ok();
}<|MERGE_RESOLUTION|>--- conflicted
+++ resolved
@@ -6,15 +6,7 @@
     const EXTERNAL_DIR2: &str = "dep_a/lib.nr";
     const ROOT_DIR_MAIN: &str = "example_real_project/main.nr";
 
-<<<<<<< HEAD
-    let mut driver = Driver::new(
-        Language::R1CS,
-        #[allow(deprecated)]
-        Box::new(acvm::pwg::default_is_opcode_supported(Language::R1CS)),
-    );
-=======
     let mut driver = Driver::new();
->>>>>>> 66865d64
 
     // Add local crate to dep graph
     driver.create_local_crate(ROOT_DIR_MAIN, CrateType::Binary);
