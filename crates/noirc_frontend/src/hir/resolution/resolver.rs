--- conflicted
+++ resolved
@@ -672,15 +672,6 @@
         }
     }
 
-<<<<<<< HEAD
-    pub fn resolve_literal(
-        mut self,
-        let_stmt: crate::LetStatement,
-    ) -> (HirStatement, Vec<ResolverError>) {
-        let expression = self.resolve_expression(let_stmt.expression);
-        let definition = DefinitionKind::Global(expression);
-        let hir_statement = HirStatement::Let(HirLetStatement {
-=======
     /// True if the 'pub' keyword is allowed on parameters in this function
     fn pub_allowed(&self, func: &NoirFunction) -> bool {
         if self.in_contract() {
@@ -796,23 +787,17 @@
         }
     }
 
-    pub fn resolve_global_let(&mut self, let_stmt: crate::LetStatement) -> HirStatement {
+    pub fn resolve_literal(&mut self, let_stmt: crate::LetStatement) -> HirStatement {
         let expression = self.resolve_expression(let_stmt.expression);
         let definition = DefinitionKind::Global(expression);
-
         HirStatement::Let(HirLetStatement {
->>>>>>> 049773bd
             pattern: self.resolve_pattern(let_stmt.pattern, definition),
             r#type: self.resolve_type(let_stmt.r#type),
             expression,
-        });
-        (hir_statement, self.errors)
-    }
-
-    pub fn resolve_global_let(
-        mut self,
-        let_stmt: crate::LetStatement,
-    ) -> (HirStatement, Vec<ResolverError>) {
+        })
+    }
+
+    pub fn resolve_global_let(&mut self, let_stmt: crate::LetStatement) -> HirStatement {
         match let_stmt.expression.kind.clone() {
             // Ensure it is a literal.
             ExpressionKind::Literal(literal) => {
@@ -834,7 +819,7 @@
                             }
                         }
                         if type_error {
-                            return (HirStatement::Error, self.errors);
+                            return HirStatement::Error;
                         }
                         self.resolve_literal(let_stmt)
                     }
@@ -847,7 +832,7 @@
                                 self.push_err(ResolverError::InvalidGlobal {
                                     span: let_stmt.expression.span,
                                 });
-                                (HirStatement::Error, self.errors)
+                                HirStatement::Error
                             }
                         }
                     }
@@ -857,10 +842,8 @@
             }
             // Not a literal.
             _ => {
-                self.push_err(ResolverError::InvalidGlobal {
-                    span: let_stmt.expression.span,
-                });
-                (HirStatement::Error, self.errors)
+                self.push_err(ResolverError::InvalidGlobal { span: let_stmt.expression.span });
+                HirStatement::Error
             }
         }
     }
