--- conflicted
+++ resolved
@@ -47,10 +47,6 @@
     pub fn array(contents: Vec<Expression>) -> ExpressionKind {
         ExpressionKind::Literal(Literal::Array(ArrayLiteral {
             length: contents.len() as u128,
-<<<<<<< HEAD
-            r#type: UnresolvedType::Unspecified,
-=======
->>>>>>> 99b407f2
             contents,
         }))
     }
@@ -358,10 +354,6 @@
 #[derive(Debug, PartialEq, Eq, Clone)]
 pub struct ArrayLiteral {
     pub length: u128, // XXX: Maybe allow field element, so that the user can define the length using a constant
-<<<<<<< HEAD
-    pub r#type: UnresolvedType,
-=======
->>>>>>> 99b407f2
     pub contents: Vec<Expression>,
 }
 
