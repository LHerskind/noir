use acvm::Backend;
use iter_extended::try_vecmap;
use nargo::artifacts::contract::PreprocessedContract;
<<<<<<< HEAD
use noirc_driver::{CompileOptions, CompiledProgram, Driver};
use noirc_errors::reporter;
=======
use noirc_driver::{CompileOptions, CompiledProgram, Driver, ErrorsAndWarnings, Warnings};
use noirc_errors::reporter::ReportedErrors;
>>>>>>> 0d31d831
use std::path::Path;

use clap::Args;

use nargo::ops::{preprocess_contract_function, preprocess_program};

use crate::resolver::DependencyResolutionError;
use crate::{constants::TARGET_DIR, errors::CliError, resolver::Resolver};

use super::fs::{
    common_reference_string::{
        read_cached_common_reference_string, update_common_reference_string,
        write_cached_common_reference_string,
    },
    program::{save_contract_to_file, save_program_to_file},
};
use super::NargoConfig;

// TODO(#1388): pull this from backend.
const BACKEND_IDENTIFIER: &str = "acvm-backend-barretenberg";

/// Compile the program and its secret execution trace into ACIR format
#[derive(Debug, Clone, Args)]
pub(crate) struct CompileCommand {
    /// The name of the ACIR file
    circuit_name: String,

    /// Compile each contract function used within the program
    #[arg(short, long)]
    contracts: bool,

    #[clap(flatten)]
    compile_options: CompileOptions,
}

pub(crate) fn run<B: Backend>(
    backend: &B,
    args: CompileCommand,
    config: NargoConfig,
) -> Result<(), CliError<B>> {
    let circuit_dir = config.program_dir.join(TARGET_DIR);

    let mut common_reference_string = read_cached_common_reference_string();

    // If contracts is set we're compiling every function in a 'contract' rather than just 'main'.
    if args.contracts {
        let mut driver = setup_driver(backend, &config.program_dir)?;

        let result = driver.compile_contracts(&args.compile_options);
        let contracts = report_errors(result, &driver, args.compile_options.deny_warnings)?;

        // TODO(#1389): I wonder if it is incorrect for nargo-core to know anything about contracts.
        // As can be seen here, It seems like a leaky abstraction where ContractFunctions (essentially CompiledPrograms)
        // are compiled via nargo-core and then the PreprocessedContract is constructed here.
        // This is due to EACH function needing it's own CRS, PKey, and VKey from the backend.
        let preprocessed_contracts: Result<Vec<PreprocessedContract>, CliError<B>> =
            try_vecmap(contracts, |contract| {
                let preprocessed_contract_functions = try_vecmap(contract.functions, |func| {
                    common_reference_string = update_common_reference_string(
                        backend,
                        &common_reference_string,
                        &func.bytecode,
                    )
                    .map_err(CliError::CommonReferenceStringError)?;

                    preprocess_contract_function(backend, &common_reference_string, func)
                        .map_err(CliError::ProofSystemCompilerError)
                })?;

                Ok(PreprocessedContract {
                    name: contract.name,
                    backend: String::from(BACKEND_IDENTIFIER),
                    functions: preprocessed_contract_functions,
                })
            });
        for contract in preprocessed_contracts? {
            save_contract_to_file(
                &contract,
                &format!("{}-{}", &args.circuit_name, contract.name),
                &circuit_dir,
            );
        }
    } else {
        let program = compile_circuit(backend, &config.program_dir, &args.compile_options)?;
        common_reference_string =
            update_common_reference_string(backend, &common_reference_string, &program.circuit)
                .map_err(CliError::CommonReferenceStringError)?;

        let preprocessed_program = preprocess_program(backend, &common_reference_string, program)
            .map_err(CliError::ProofSystemCompilerError)?;
        save_program_to_file(&preprocessed_program, &args.circuit_name, circuit_dir);
    }

    write_cached_common_reference_string(&common_reference_string);

    Ok(())
}

pub(super) fn setup_driver<B: Backend>(
    backend: &B,
    program_dir: &Path,
) -> Result<Driver, DependencyResolutionError> {
    Resolver::resolve_root_manifest(
        program_dir,
        backend.np_language(),
        // TODO(#1102): Remove need for driver to be aware of backend.
        Box::new(|op| B::default().supports_opcode(op)),
    )
}

pub(crate) fn compile_circuit<B: Backend>(
    backend: &B,
    program_dir: &Path,
    compile_options: &CompileOptions,
) -> Result<CompiledProgram, CliError<B>> {
    let mut driver = setup_driver(backend, program_dir)?;
<<<<<<< HEAD
    driver.compile_main(compile_options).map_err(|errs| {
        let file_manager = driver.file_manager();
        let error_count = reporter::report_all(file_manager, &errs, compile_options.deny_warnings);
        if error_count != 0 {
            reporter::finish_report(error_count);
        }
        CliError::CompilationError
    })
=======
    let result = driver.compile_main(compile_options);
    report_errors(result, &driver, compile_options.deny_warnings).map_err(Into::into)
}

/// Helper function for reporting any errors in a Result<(T, Warnings), ErrorsAndWarnings>
/// structure that is commonly used as a return result in this file.
pub(crate) fn report_errors<T>(
    result: Result<(T, Warnings), ErrorsAndWarnings>,
    driver: &Driver,
    deny_warnings: bool,
) -> Result<T, ReportedErrors> {
    let (t, warnings) = result.map_err(|errors| {
        noirc_errors::reporter::report_all(driver.file_manager(), &errors, deny_warnings)
    })?;

    noirc_errors::reporter::report_all(driver.file_manager(), &warnings, deny_warnings);
    Ok(t)
>>>>>>> 0d31d831
}<|MERGE_RESOLUTION|>--- conflicted
+++ resolved
@@ -1,13 +1,8 @@
 use acvm::Backend;
 use iter_extended::try_vecmap;
 use nargo::artifacts::contract::PreprocessedContract;
-<<<<<<< HEAD
-use noirc_driver::{CompileOptions, CompiledProgram, Driver};
-use noirc_errors::reporter;
-=======
 use noirc_driver::{CompileOptions, CompiledProgram, Driver, ErrorsAndWarnings, Warnings};
 use noirc_errors::reporter::ReportedErrors;
->>>>>>> 0d31d831
 use std::path::Path;
 
 use clap::Args;
@@ -124,16 +119,6 @@
     compile_options: &CompileOptions,
 ) -> Result<CompiledProgram, CliError<B>> {
     let mut driver = setup_driver(backend, program_dir)?;
-<<<<<<< HEAD
-    driver.compile_main(compile_options).map_err(|errs| {
-        let file_manager = driver.file_manager();
-        let error_count = reporter::report_all(file_manager, &errs, compile_options.deny_warnings);
-        if error_count != 0 {
-            reporter::finish_report(error_count);
-        }
-        CliError::CompilationError
-    })
-=======
     let result = driver.compile_main(compile_options);
     report_errors(result, &driver, compile_options.deny_warnings).map_err(Into::into)
 }
@@ -151,5 +136,4 @@
 
     noirc_errors::reporter::report_all(driver.file_manager(), &warnings, deny_warnings);
     Ok(t)
->>>>>>> 0d31d831
 }