[package]
name = "nargo_cli"
description = "Noir's package manager"
version.workspace = true
authors.workspace = true
edition.workspace = true

# See more keys and their definitions at https://doc.rust-lang.org/cargo/reference/manifest.html

# Rename binary from `nargo_cli` to `nargo`
[[bin]]
name = "nargo"
path = "src/main.rs"

[build-dependencies]
rustc_version = "0.4.0"
build-data = "0.1.3"
toml.workspace = true

[dependencies]
cfg-if.workspace = true
clap = { workspace = true, features = ["env"]}
dirs.workspace = true
url.workspace = true
iter-extended.workspace = true
nargo.workspace = true
noirc_driver.workspace = true
noirc_frontend.workspace = true
noirc_abi.workspace = true
acvm.workspace = true
toml.workspace = true
serde.workspace = true
thiserror.workspace = true
const_format = "0.2.30"
hex = "0.4.2"
serde_json = "1.0"
termcolor = "1.1.2"
color-eyre = "0.6.2"
<<<<<<< HEAD
tokio = { version = "1.0.0" }
=======
tokio = { version = "1.0.0", features = ["rt"] }
tracing = "0.1"
tracing-subscriber = "0.3"
>>>>>>> 1e57864e

# Backends
acvm-backend-barretenberg = { optional = true, version = "0.3.0", default-features = false }
which = "4.4.0"


[dev-dependencies]
tempdir = "0.3.7"
assert_cmd = "2.0.8"
assert_fs = "1.0.10"
predicates = "2.1.5"

[features]
default = ["plonk_bn254"]
# The plonk backend can only use bn254, so we do not specify the field
plonk_bn254 = ["acvm-backend-barretenberg/native"]
plonk_bn254_wasm = ["acvm-backend-barretenberg/wasm"]
bb_js = ["nargo/bb_js"]
<|MERGE_RESOLUTION|>--- conflicted
+++ resolved
@@ -36,13 +36,9 @@
 serde_json = "1.0"
 termcolor = "1.1.2"
 color-eyre = "0.6.2"
-<<<<<<< HEAD
-tokio = { version = "1.0.0" }
-=======
 tokio = { version = "1.0.0", features = ["rt"] }
 tracing = "0.1"
 tracing-subscriber = "0.3"
->>>>>>> 1e57864e
 
 # Backends
 acvm-backend-barretenberg = { optional = true, version = "0.3.0", default-features = false }
