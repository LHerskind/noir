--- conflicted
+++ resolved
@@ -37,11 +37,7 @@
 color-eyre = "0.6.2"
 
 # Backends
-<<<<<<< HEAD
-acvm-backend-barretenberg = { git = "https://github.com/noir-lang/aztec_backend", rev = "148521f851d22a1411b8491905585d3c77e22ee1", default-features = false }
-=======
 acvm-backend-barretenberg = { version = "0.1.2", default-features = false }
->>>>>>> 091fad1b
 
 [dev-dependencies]
 tempdir = "0.3.7"
