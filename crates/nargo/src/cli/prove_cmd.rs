use std::{collections::BTreeMap, path::PathBuf};

use acvm::acir::native_types::Witness;
use acvm::FieldElement;
use acvm::ProofSystemCompiler;
use acvm::{GateResolution, PartialWitnessGenerator};
use clap::ArgMatches;
use noirc_abi::AbiType;
use noirc_abi::{input_parser::InputValue, Abi};
use std::path::Path;

use crate::errors::{AbiError, CliError};

use super::{
    create_named_dir, write_to_file, PROOFS_DIR, PROOF_EXT, PROVER_INPUT_FILE, VERIFIER_INPUT_FILE,
};

pub(crate) fn run(args: ArgMatches) -> Result<(), CliError> {
    let args = args.subcommand_matches("prove").unwrap();
    let proof_name = args.value_of("proof_name").unwrap();
    let show_ssa = args.is_present("show-ssa");
    let allow_warnings = args.is_present("allow-warnings");
    prove(proof_name, show_ssa, allow_warnings)
}

/// In Barretenberg, the proof system adds a zero witness in the first index,
/// So when we add witness values, their index start from 1.
const WITNESS_OFFSET: u32 = 1;

fn prove(proof_name: &str, show_ssa: bool, allow_warnings: bool) -> Result<(), CliError> {
    let curr_dir = std::env::current_dir().unwrap();
    let mut proof_path = PathBuf::new();
    proof_path.push(PROOFS_DIR);
    let result = prove_with_path(proof_name, curr_dir, proof_path, show_ssa, allow_warnings);
    match result {
        Ok(_) => Ok(()),
        Err(e) => Err(e),
    }
}

/// Ordering is important here, which is why we need the ABI to tell us what order to add the elements in
/// We then need the witness map to get the elements field values.
fn process_abi_with_input(
    abi: Abi,
    witness_map: &BTreeMap<String, InputValue>,
) -> Result<(BTreeMap<Witness, FieldElement>, Option<Witness>), AbiError> {
    let num_params = abi.num_parameters();
    let mut solved_witness = BTreeMap::new();

    let mut index = 0;
    let mut return_witness = None;
    let return_witness_len: u32 = abi
        .parameters
        .iter()
        .find(|x| x.0 == noirc_frontend::hir_def::function::MAIN_RETURN_NAME)
        .map_or(0, |(_, return_type)| return_type.field_count());

    for (param_name, param_type) in abi.parameters.clone().into_iter() {
        let value = witness_map
            .get(&param_name)
            .ok_or_else(|| AbiError::MissingParam(param_name.clone()))?
            .clone();

        if !value.matches_abi(&param_type) {
            return Err(AbiError::TypeMismatch { param_name, param_type, value });
        }

        (index, return_witness) = input_value_into_witness(
            value,
            index,
            return_witness,
            &mut solved_witness,
            param_name,
            return_witness_len,
        )?;
    }

    // Check that no extra witness values have been provided.
    // Any missing values should be caught by the above for-loop so this only catches extra values.
    if num_params != witness_map.len() {
        let param_names = abi.parameter_names();
        let unexpected_params: Vec<String> =
            witness_map.keys().filter(|param| !param_names.contains(param)).cloned().collect();
        return Err(AbiError::UnexpectedParams(unexpected_params));
    }

    Ok((solved_witness, return_witness))
}

fn input_value_into_witness(
    value: InputValue,
    initial_index: u32,
    initial_return_witness: Option<Witness>,
    solved_witness: &mut BTreeMap<Witness, FieldElement>,
    param_name: String,
    return_witness_len: u32,
) -> Result<(u32, Option<Witness>), AbiError> {
    let mut index = initial_index;
    let mut return_witness = initial_return_witness;
    match value {
        InputValue::Field(element) => {
            let old_value = solved_witness.insert(Witness::new(index + WITNESS_OFFSET), element);
            assert!(old_value.is_none());
            index += 1;
        }
        InputValue::Vec(arr) => {
            for element in arr {
                let old_value =
                    solved_witness.insert(Witness::new(index + WITNESS_OFFSET), element);
                assert!(old_value.is_none());
                index += 1;
            }
        }
        InputValue::Struct(object) => {
            for (name, value) in object {
                (index, return_witness) = input_value_into_witness(
                    value,
                    index,
                    return_witness,
                    solved_witness,
                    name,
                    return_witness_len,
                )?;
            }
        }
        InputValue::Undefined => {
            if param_name != noirc_frontend::hir_def::function::MAIN_RETURN_NAME {
                return Err(AbiError::UndefinedInput(param_name));
            }

            return_witness = Some(Witness::new(index + WITNESS_OFFSET));
<<<<<<< HEAD
=======

            //We do not support undefined arrays for now - TODO
            if return_witness_len != 1 {
                return Err(AbiError::Generic(
                    "Values of array returned from main must be specified".to_string(),
                ));
            }
>>>>>>> 116e167c
            index += return_witness_len;
            //XXX We do not support (yet) array of arrays
        }
    }

    Ok((index, return_witness))
}

pub fn compile_circuit_and_witness<P: AsRef<Path>>(
    program_dir: P,
    show_ssa: bool,
    allow_unused_variables: bool,
) -> Result<(noirc_driver::CompiledProgram, BTreeMap<Witness, FieldElement>), CliError> {
    let compiled_program = super::compile_cmd::compile_circuit(
        program_dir.as_ref(),
        show_ssa,
        allow_unused_variables,
    )?;
    let solved_witness = parse_and_solve_witness(program_dir, &compiled_program)?;
    Ok((compiled_program, solved_witness))
}

pub fn parse_and_solve_witness<P: AsRef<Path>>(
    program_dir: P,
    compiled_program: &noirc_driver::CompiledProgram,
) -> Result<BTreeMap<Witness, FieldElement>, CliError> {
    // Parse the initial witness values from Prover.toml
    let witness_map =
        noirc_abi::input_parser::Format::Toml.parse(&program_dir, PROVER_INPUT_FILE)?;

    // Solve the remaining witnesses
    let (solved_witness, return_value) = solve_witness(compiled_program, &witness_map)?;

    // Write public inputs into Verifier.toml
    let abi = compiled_program.abi.as_ref().unwrap();
    export_public_inputs(return_value, &solved_witness, &witness_map, abi, &program_dir)?;

    Ok(solved_witness)
}

fn solve_witness(
    compiled_program: &noirc_driver::CompiledProgram,
    witness_map: &BTreeMap<String, InputValue>,
) -> Result<(BTreeMap<Witness, FieldElement>, Option<Witness>), CliError> {
    let abi = compiled_program.abi.as_ref().unwrap();
    let (mut solved_witness, return_value) = process_abi_with_input(abi.clone(), witness_map)
        .map_err(|error| match error {
            AbiError::UndefinedInput(_) => {
                CliError::Generic(format!("{} in the {}.toml file.", error, PROVER_INPUT_FILE))
            }
            _ => CliError::from(error),
        })?;

    let backend = crate::backends::ConcreteBackend;
    let solver_res = backend.solve(&mut solved_witness, compiled_program.circuit.gates.clone());

    match solver_res {
        GateResolution::UnsupportedOpcode(opcode) => return Err(CliError::Generic(format!(
                "backend does not currently support the {} opcode. ACVM does not currently fall back to arithmetic gates.",
                opcode
        ))),
        GateResolution::UnsatisfiedConstrain => return Err(CliError::Generic(
                "could not satisfy all constraints".to_string()
        )),
        GateResolution::Resolved | GateResolution::Solved(_)=> (),
        _ => unreachable!(),
    }

    Ok((solved_witness, return_value))
}

fn export_public_inputs<P: AsRef<Path>>(
    w_ret: Option<Witness>,
    solved_witness: &BTreeMap<Witness, FieldElement>,
    witness_map: &BTreeMap<String, InputValue>,
    abi: &Abi,
    path: P,
) -> Result<(), noirc_abi::errors::InputParserError> {
    // generate a name->value map for the public inputs, using the ABI and witness_map:
    let mut public_inputs = BTreeMap::new();
    for i in &abi.parameters {
        if i.1.is_public() {
            let v = &witness_map[&i.0];

            let iv = if matches!(*v, InputValue::Undefined) {
                let w_ret = w_ret.unwrap();
                match &i.1 {
                    AbiType::Array { length, .. } => {
                        let return_values = noirc_frontend::util::vecmap(0..*length, |i| {
                            *solved_witness.get(&Witness::new(w_ret.0 + i as u32)).unwrap()
                        });
                        InputValue::Vec(return_values)
                    }
                    _ => InputValue::Field(*solved_witness.get(&w_ret).unwrap()),
                }
            } else {
                v.clone()
            };
            public_inputs.insert(i.0.clone(), iv);
        }
    }
    //serialise public inputs into verifier.toml
    noirc_abi::input_parser::Format::Toml.serialise(&path, VERIFIER_INPUT_FILE, &public_inputs)
}

pub fn prove_with_path<P: AsRef<Path>>(
    proof_name: &str,
    program_dir: P,
    proof_dir: P,
    show_ssa: bool,
    allow_warnings: bool,
) -> Result<PathBuf, CliError> {
    let (compiled_program, solved_witness) =
        compile_circuit_and_witness(program_dir, show_ssa, allow_warnings)?;

    let backend = crate::backends::ConcreteBackend;
    let proof = backend.prove_with_meta(compiled_program.circuit, solved_witness);

    let mut proof_path = create_named_dir(proof_dir.as_ref(), "proof");
    proof_path.push(proof_name);
    proof_path.set_extension(PROOF_EXT);

    println!("proof : {}", hex::encode(&proof));

    let path = write_to_file(hex::encode(&proof).as_bytes(), &proof_path);
    println!("Proof successfully created and located at {}", path);
    println!("{:?}", std::fs::canonicalize(&proof_path));

    Ok(proof_path)
}<|MERGE_RESOLUTION|>--- conflicted
+++ resolved
@@ -129,16 +129,6 @@
             }
 
             return_witness = Some(Witness::new(index + WITNESS_OFFSET));
-<<<<<<< HEAD
-=======
-
-            //We do not support undefined arrays for now - TODO
-            if return_witness_len != 1 {
-                return Err(AbiError::Generic(
-                    "Values of array returned from main must be specified".to_string(),
-                ));
-            }
->>>>>>> 116e167c
             index += return_witness_len;
             //XXX We do not support (yet) array of arrays
         }
