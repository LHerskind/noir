--- conflicted
+++ resolved
@@ -24,13 +24,8 @@
 rust-version = "1.66"
 
 [workspace.dependencies]
-<<<<<<< HEAD
 # acvm = "0.9.0"
-acvm = { version = "0.9.0", features = ["bn254"], path = "/Users/maximvezenov/Documents/dev/noir-lang/acvm/acvm" }
-=======
-#acvm = "0.9.0"
-acvm = { git = "https://github.com/noir-lang/acvm", rev = "15d3c5a9be2dd92f266fcb7e672da17cada9fec5", features = ["bn254"] }
->>>>>>> 0171a46d
+acvm = { features = ["bn254"], git = "https://github.com/noir-lang/acvm.git", branch = "mv/verify_proof" }
 arena = { path = "crates/arena" }
 fm = { path = "crates/fm" }
 iter-extended = { path = "crates/iter-extended" }
